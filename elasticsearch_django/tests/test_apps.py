from unittest import mock

from django.core.exceptions import ImproperlyConfigured
from django.test import TestCase

from ..apps import (
    ElasticAppConfig,
    _validate_config,
    _validate_model,
    _validate_mapping,
    _connect_signals,
    _on_model_delete,
    _on_model_save,
    _update_search_index,
)
from .. import tests
from ..models import SearchDocumentMixin
from ..tests import TestModel


class SearchAppsConfigTests(TestCase):

    """Tests for the apps module ready function."""

    @mock.patch('elasticsearch_django.apps.settings.get_setting')
    @mock.patch('elasticsearch_django.apps.settings.get_settings')
<<<<<<< HEAD
    @mock.patch('elasticsearch_django.apps._validate_config')
    @mock.patch('elasticsearch_django.apps._connect_signals')
    def test_ready(self, mock_signals, mock_config, mock_settings, mock_setting):
=======
    @mock.patch('elasticsearch_django.apps.settings.set_setting')
    @mock.patch('elasticsearch_django.apps._validate_config')
    @mock.patch('elasticsearch_django.apps._connect_signals')
    def test_ready(self, mock_signals, mock_config, mock_set_setting, mock_settings, mock_setting):
>>>>>>> a899e1db
        """Test the AppConfig.ready method."""
        mock_setting.return_value = True  # auto-sync
        config = ElasticAppConfig('foo_bar', tests)
        config.ready()
        mock_config.assert_called_once_with(mock_setting.return_value)
        mock_signals.assert_called_once_with()

        mock_setting.return_value = False  # auto-sync
        mock_signals.reset_mock()
        mock_config.reset_mock()
        config.ready()
        mock_config.assert_called_once_with(mock_setting.return_value)
        mock_signals.assert_not_called()

        # check that never_auto_sync property is added if missing
        mock_set_setting.reset_mock()
        mock_settings.return_value = {'foo':'bar'}
        config.ready()
        mock_set_setting.assert_called_once_with('never_auto_sync', [])



class SearchAppsValidationTests(TestCase):

    """Tests for the apps module validation functions."""

    def test__validate_model(self):
        """Test _validate_model function."""
        # 1. model doesn't implement as_search_document
        with mock.patch('elasticsearch_django.tests.test_apps.TestModel') as tm:
            del tm.as_search_document
            self.assertRaises(ImproperlyConfigured, _validate_model, tm)

        # 2. model.objects doesn't implement get_search_queryset
        with mock.patch('elasticsearch_django.tests.test_apps.TestModel') as tm:
            del tm.objects.get_search_queryset
            self.assertRaises(ImproperlyConfigured, _validate_model, tm)

        # model should pass
        with mock.patch('elasticsearch_django.tests.test_apps.TestModel') as tm:
            _validate_model(tm)

    @mock.patch('elasticsearch_django.apps.settings')
    def test__validate_mapping(self, mock_settings):
        """Test _validate_model function."""
        _validate_mapping('foo', strict=True)
        mock_settings.get_index_mapping.assert_called_once_with('foo')
        mock_settings.get_index_mapping.side_effect = IOError()
        self.assertRaises(ImproperlyConfigured, _validate_mapping, 'foo', strict=True)
        # shouldn't raise error
        _validate_mapping('foo', strict=False)

    @mock.patch('elasticsearch_django.apps.settings')
    @mock.patch('elasticsearch_django.apps._validate_model')
    @mock.patch('elasticsearch_django.apps._validate_mapping')
    def test__validate_config(self, mock_mapping, mock_model, mock_settings):
        """Test _validate_model function."""
        mock_settings.get_index_names.return_value = ['foo']
        mock_settings.get_index_models.return_value = [TestModel]
        _validate_config()
        mock_mapping.assert_called_once_with('foo', strict=False)
        mock_model.assert_called_once_with(TestModel)

    @mock.patch('elasticsearch_django.apps.signals')
    @mock.patch('elasticsearch_django.apps.settings')
    def test__connect_signals(self, mock_settings, mock_signals):
        """Test the _connect_signals function."""
        # this should connect up the signals once, for TestModel
        mock_settings.get_index_names.return_value = ['foo']
        mock_settings.get_index_models.return_value = [TestModel]
        _connect_signals()
        mock_signals.post_save.connect.assert_called_once_with(
            _on_model_save,
            sender=TestModel,
            dispatch_uid='testmodel.post_save'
        )
        mock_signals.post_delete.connect.assert_called_once_with(
            _on_model_delete,
            sender=TestModel,
            dispatch_uid='testmodel.post_delete'
        )

    @mock.patch('elasticsearch_django.apps._update_search_index')
    def test__on_model_delete(self, mock_update):
        """Test the _on_model_delete function."""
        obj = SearchDocumentMixin()
        _on_model_delete(None, instance=obj)
        mock_update.assert_called_once_with(obj, 'delete', force=True)

    @mock.patch('elasticsearch_django.apps._update_search_index')
    def test__on_model_save(self, mock_update):
        """Test the _on_model_save function."""
        obj = SearchDocumentMixin()
        _on_model_save(None, instance=obj)
        mock_update.assert_called_once_with(obj, 'index', update_fields=None)

    @mock.patch('elasticsearch_django.apps.logger')
    @mock.patch('elasticsearch_django.settings.get_model_indexes')
    @mock.patch.object(SearchDocumentMixin, 'update_search_index')
    def test__update_search_index(self, mock_update, mock_indexes, mock_logger):
        """Test the _update_search_index function."""
        mock_indexes.return_value = ['foo']
        obj = TestModel()
        _update_search_index(obj, 'delete')
        mock_update.assert_called_once_with('delete', index='foo', update_fields=None, force=False)

        # if the update bombs, should still pass, and call logger
        mock_update.reset_mock()
        mock_update.side_effect = Exception()
        _update_search_index(obj, 'delete')
        mock_update.assert_called_once_with('delete', index='foo', update_fields=None, force=False)
        mock_logger.exception.assert_called_once()

        # check that if action is 'index' and 'update_fields' is not None, action becomes 'update'
        mock_update.reset_mock()
        _update_search_index(obj, 'index', update_fields=['foo'])
        mock_update.assert_called_once_with('update', index='foo', update_fields=['foo'], force=False)

        # check that it calls for each configured index
        mock_update.reset_mock()
        mock_indexes.return_value = ['foo', 'bar']
        obj = TestModel()
        _update_search_index(obj, 'delete')
        mock_update.assert_has_calls([
            mock.call('delete', index='foo', update_fields=None, force=False),
            mock.call('delete', index='bar', update_fields=None, force=False)
<<<<<<< HEAD
        ])
=======
        ])

        # confirm that it is **not** called if auto_sync returns false
        mock_update.reset_mock()
        with mock.patch('elasticsearch_django.settings.auto_sync') as mock_auto_sync:
            mock_auto_sync.return_value = False
            _update_search_index(obj, 'delete', force=True)
            mock_update.assert_not_called()
>>>>>>> a899e1db
<|MERGE_RESOLUTION|>--- conflicted
+++ resolved
@@ -24,16 +24,9 @@
 
     @mock.patch('elasticsearch_django.apps.settings.get_setting')
     @mock.patch('elasticsearch_django.apps.settings.get_settings')
-<<<<<<< HEAD
     @mock.patch('elasticsearch_django.apps._validate_config')
     @mock.patch('elasticsearch_django.apps._connect_signals')
     def test_ready(self, mock_signals, mock_config, mock_settings, mock_setting):
-=======
-    @mock.patch('elasticsearch_django.apps.settings.set_setting')
-    @mock.patch('elasticsearch_django.apps._validate_config')
-    @mock.patch('elasticsearch_django.apps._connect_signals')
-    def test_ready(self, mock_signals, mock_config, mock_set_setting, mock_settings, mock_setting):
->>>>>>> a899e1db
         """Test the AppConfig.ready method."""
         mock_setting.return_value = True  # auto-sync
         config = ElasticAppConfig('foo_bar', tests)
@@ -160,15 +153,4 @@
         mock_update.assert_has_calls([
             mock.call('delete', index='foo', update_fields=None, force=False),
             mock.call('delete', index='bar', update_fields=None, force=False)
-<<<<<<< HEAD
-        ])
-=======
-        ])
-
-        # confirm that it is **not** called if auto_sync returns false
-        mock_update.reset_mock()
-        with mock.patch('elasticsearch_django.settings.auto_sync') as mock_auto_sync:
-            mock_auto_sync.return_value = False
-            _update_search_index(obj, 'delete', force=True)
-            mock_update.assert_not_called()
->>>>>>> a899e1db
+        ])