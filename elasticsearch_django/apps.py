--- conflicted
+++ resolved
@@ -96,16 +96,15 @@
     if not settings.get_setting('auto_sync'):
         logger.debug("SEARCH_AUTO_SYNC disabled, ignoring update.")
         return
-<<<<<<< HEAD
 
     if model_name in settings.get_setting('never_auto_sync'):
         logger.debug("Model (%s) listed in never_auto_sync, ignoring update.", model_name)
         return
 
-=======
-    if action=='index' and update_fields:
+    if action == 'index' and update_fields:
+        logger.debug("Action changed from 'index' to 'update' as update_fields were present.")
         action = 'update'
->>>>>>> 0a9d2c2b
+
     for index in settings.get_model_indexes(instance.__class__):
         try:
             instance.update_search_index(
