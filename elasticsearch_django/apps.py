import logging

from django.apps import AppConfig
from django.core.exceptions import ImproperlyConfigured
from django.db.models import signals

from . import settings

logger = logging.getLogger(__name__)


class ElasticAppConfig(AppConfig):

    """AppConfig for Search3."""

    name = 'elasticsearch_django'
    verbose_name = "Elasticsearch"
    configs = []

    def ready(self):
        """Validate config and connect signals."""
        super(ElasticAppConfig, self).ready()
        _validate_config(settings.get_setting('strict_validation'))
        if settings.get_setting('auto_sync'):
            _connect_signals()
        else:
            logger.debug("SEARCH_AUTO_SYNC has been disabled.")
        if 'never_auto_sync' not in settings.get_settings().keys():
            settings.set_setting('never_auto_sync', [])


def _validate_config(strict=False):
    """Validate settings.SEARCH_SETTINGS."""
    for index in settings.get_index_names():
        _validate_mapping(index, strict=strict)
        for model in settings.get_index_models(index):
            _validate_model(model)


def _validate_mapping(index, strict=False):
    """Check that an index mapping JSON file exists."""
    try:
        settings.get_index_mapping(index)
    except IOError:
        if strict:
            raise ImproperlyConfigured("Index '%s' has no mapping file." % index)
        else:
            logger.warning("Index '%s' has no mapping, relying on ES instead.", index)


def _validate_model(model):
    """Check that a model configured for an index subclasses the required classes."""
    if not hasattr(model, 'as_search_document'):
        raise ImproperlyConfigured(
            "'%s' must implement `as_search_document`." % model
        )
    if not hasattr(model.objects, 'get_search_queryset'):
        raise ImproperlyConfigured(
            "'%s.objects must implement `get_search_queryset`." % model
        )


def _connect_signals():
    """Connect up post_save, post_delete signals for models."""
    for index in settings.get_index_names():
        for model in settings.get_index_models(index):
            _connect_model_signals(model)


def _connect_model_signals(model):
    """Connect signals for a single model."""
    if settings.auto_sync(model):
        dispatch_uid = '%s.post_save' % model._meta.model_name
        logger.debug("Connecting search index model sync signal: %s", dispatch_uid)
        signals.post_save.connect(_on_model_save, sender=model, dispatch_uid=dispatch_uid)
        dispatch_uid = '%s.post_delete' % model._meta.model_name
        logger.debug("Connecting search index model sync signal: %s", dispatch_uid)
        signals.post_delete.connect(_on_model_delete, sender=model, dispatch_uid=dispatch_uid)
    else:
        logger.debug("Auto sync disabled for '%s', ignoring update.", model._meta.model_name)


def _on_model_save(sender, **kwargs):
    """Update documents in search index post_save."""
    _update_search_index(
        kwargs['instance'],
        'index',
        update_fields=kwargs.get('update_fields')
    )


def _on_model_delete(sender, **kwargs):
    """
    Remove documents from search index post_delete.

    When deleting a document from the search index, always use force=True
    to ignore the in_search_queryset check - as by definition on a delete
    the object will no longer in exist in the database.

    """
    _update_search_index(kwargs['instance'], 'delete', force=True)


def _update_search_index(instance, action, update_fields=None, force=False):
    """Process generic search index update actions."""
<<<<<<< HEAD
=======
    if not settings.auto_sync(instance):
        logger.debug("Auto sync disabled, ignoring update.")
        return

>>>>>>> a899e1db
    if action == 'index' and update_fields:
        logger.debug("Action changed from 'index' to 'update' as update_fields were present.")
        action = 'update'

    for index in settings.get_model_indexes(instance.__class__):
        try:
            instance.update_search_index(
                action,
                index=index,
                update_fields=update_fields,
                force=force
            )
        except Exception:
            logger.exception("Error handling '%s' signal for %s", action, instance)<|MERGE_RESOLUTION|>--- conflicted
+++ resolved
@@ -103,13 +103,6 @@
 
 def _update_search_index(instance, action, update_fields=None, force=False):
     """Process generic search index update actions."""
-<<<<<<< HEAD
-=======
-    if not settings.auto_sync(instance):
-        logger.debug("Auto sync disabled, ignoring update.")
-        return
-
->>>>>>> a899e1db
     if action == 'index' and update_fields:
         logger.debug("Action changed from 'index' to 'update' as update_fields were present.")
         action = 'update'
